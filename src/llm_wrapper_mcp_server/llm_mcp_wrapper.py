<<<<<<< HEAD
"""
STDIO-based MCP server implementation.
"""
import json
import os
import sys
from pathlib import Path
from typing import Any, Dict, List, Optional

import requests.exceptions # Import requests.exceptions

from .logger import get_logger

logger = get_logger(__name__)

from llm_wrapper_mcp_server.llm_client import LLMClient


class LLMMCPWrapper:
    """LLM MCP Wrapper server implementation."""
    
    def __init__(
        self,
        system_prompt_path: str = "config/prompts/system.txt",
        model: str = "perplexity/llama-3.1-sonar-small-128k-online",
        llm_api_base_url: Optional[str] = None,
        llm_api_key: Optional[str] = None, # New parameter
        max_user_prompt_tokens: int = 100,
        skip_outbound_key_checks: bool = False,
        skip_api_key_redaction: bool = False,
        skip_accounting: bool = False,
        max_tokens: Optional[int] = None,
        server_name: str = "llm-wrapper-mcp-server",
        server_description: str = "Generic LLM API MCP server",
        initial_tools: Optional[Dict[str, Any]] = None
    ) -> None:
        """Initialize the server with configuration options."""
        logger.debug("StdioServer initialized")
        self.llm_client = LLMClient(
            system_prompt_path=system_prompt_path,
            model=model,
            api_base_url=llm_api_base_url,
            api_key=llm_api_key, # Pass the new parameter
            skip_redaction=skip_api_key_redaction # Pass skip_api_key_redaction to LLMClient
        )
        self.system_prompt_path = system_prompt_path # Store as instance attribute
        self.max_user_prompt_tokens = max_user_prompt_tokens
        self.skip_outbound_key_checks = skip_outbound_key_checks
        self.skip_accounting = skip_accounting
        self.max_tokens = max_tokens
        self.server_name = server_name
        self.server_description = server_description
        self.openrouter_api_key = os.environ.get("OPENROUTER_API_KEY")
        
        if initial_tools is None:
            self.tools = {
                "llm_call": {
                    "description": "Make a generic call to the configured LLM with a given prompt.",
                    "inputSchema": {
                        "type": "object",
                        "properties": {
                            "prompt": {
                                "type": "string",
                                "description": "The natural language prompt for the LLM. Maximum length is {max_tokens} tokens.".format(max_tokens=self.max_user_prompt_tokens)
                            },
                            "model": {
                                "type": "string",
                                "description": "Optional model name to use for this request. If not specified, uses the default model."
                            }
                        },
                        "required": ["prompt"]
                    }
                }
            }
        else:
            self.tools = initial_tools
    
    def send_response(self, response: Dict[str, Any]) -> None:
        """Send a JSON-RPC response to stdout."""
        try:
            response_str = json.dumps(response) + "\n"
            request_id = response.get('id', 'N/A')
            sys.stdout.write(response_str)
            sys.stdout.flush()
        except Exception as e:
            logger.error("Error sending response to stdout: %s", str(e), extra={'request_id': response.get('id', 'N/A')})
            raise
    
    def handle_request(self, request: Dict[str, Any]) -> None:
        """Handle an incoming JSON-RPC request."""
        try:
            method = request.get("method")
            request_id = request.get("id")
            
            if method == "initialize":
                logger.debug("Handling initialize request.", extra={'request_id': request_id})
                self.send_response({
                    "jsonrpc": "2.0",
                    "id": request_id,
                    "result": {
                        "protocolVersion": "2024-11-05",
                        "serverInfo": {
                            "name": self.server_name,
                            "version": "0.1.0",
                            "description": self.server_description
                        },
                        "capabilities": {
                            "tools": self.tools,
                            "resources": {},
                            "prompts": {},
                            "sampling": {}
                        }
                    }
                })
                logger.debug("initialize response sent.", extra={'request_id': request_id})
            elif method == "tools/list":
                logger.debug("Handling tools/list request.", extra={'request_id': request_id})
                self.send_response({
                    "jsonrpc": "2.0",
                    "id": request_id,
                    "result": {
                        "tools": self.tools
                    }
                })
                logger.debug("tools/list response sent.", extra={'request_id': request_id})
            elif method == "tools/call":
                params = request.get("params", {})
                name = params.get("name")
                args = params.get("arguments", {})
                
                # Check if the tool name exists in self.tools
                if name not in self.tools:
                    logger.warning("Tool not found: %s", name, extra={'request_id': request_id})
                    self.send_response({
                        "jsonrpc": "2.0",
                        "id": request_id,
                        "error": {
                            "code": -32601,
                            "message": "Method not found",
                            "data": f"Tool '{name}' not found"
                        }
                    })
                    return

                # Generic LLM call handling for any tool defined in self.tools
                prompt = args.get("prompt")
                if not prompt:
                    logger.warning("Missing required 'prompt' argument for tool '%s'.", name, extra={'request_id': request_id})
                    self.send_response({
                        "jsonrpc": "2.0",
                        "id": request_id,
                        "error": {
                            "code": -32602,
                            "message": "Invalid params",
                            "data": "Missing required 'prompt' argument"
                        }
                    })
                    return
                
                # Check for API key leak in prompt
                if not self.skip_outbound_key_checks and self.openrouter_api_key and self.openrouter_api_key in prompt:
                    logger.warning("API key leak detected in prompt", extra={'request_id': request_id})
                    self.send_response({
                        "jsonrpc": "2.0",
                        "id": request_id,
                        "error": {
                            "code": -32602,
                            "message": "Security violation",
                            "data": "Prompt contains sensitive API key - request rejected"
                        }
                    })
                    return  # Make sure to return immediately after sending error response
                
                # Check prompt token length
                prompt_tokens = len(self.llm_client.encoder.encode(prompt))
                logger.debug("Prompt token count: %d/%d", prompt_tokens, self.max_user_prompt_tokens, extra={'request_id': request_id})
                if prompt_tokens > self.max_user_prompt_tokens:
                    self.send_response({
                        "jsonrpc": "2.0",
                        "id": request_id,
                        "error": {
                            "code": -32602,
                            "message": "Invalid params",
                            "data": f"Prompt exceeds maximum length of {self.max_user_prompt_tokens} tokens"
                        }
                    })
                    return
                
                # Get the optional model parameter
                model = args.get("model")
                
                # Variable to hold the model to use for generation
                model_to_use = None

                # Validate model name if specified
                if model is not None: # Check if model argument was provided at all
                    stripped_model = model.strip() # Strip whitespace before validation
                    if len(stripped_model) < 2:
                        self.send_response({
                            "jsonrpc": "2.0",
                            "id": request_id,
                            "error": {
                                "code": -32602,
                                "message": "Invalid model specification",
                                "data": "Model name must be at least 2 characters"
                            }
                        })
                        return
                    if '/' not in stripped_model:
                        self.send_response({
                            "jsonrpc": "2.0",
                            "id": request_id,
                            "error": {
                                "code": -32602,
                                "message": "Invalid model specification",
                                "data": "Model name must contain a '/' separator"
                            }
                        })
                        return
                    
                    parts = stripped_model.split('/')
                    if len(parts) != 2 or not all(parts): # Check if there are exactly two parts and both are non-empty
                        self.send_response({
                            "jsonrpc": "2.0",
                            "id": request_id,
                            "error": {
                                "code": -32602,
                                "message": "Invalid model specification",
                                "data": "Model name must contain a provider and a model separated by a single '/'"
                            }
                        })
                        return
                    
                    # If model was provided and passed validation, set it for use
                    model_to_use = stripped_model
                
                try:
                    # Determine which LLMClient to use
                    client_to_use = self.llm_client
                    if model_to_use: # If a specific, validated model was determined
                        # Create a temporary LLM client with the specified model
                        temp_client = LLMClient(
                        system_prompt_path=self.system_prompt_path,
                            model=model_to_use,
                            api_base_url=self.llm_client.base_url
                        )
                        client_to_use = temp_client
                    
                    response = client_to_use.generate_response(prompt=prompt, max_tokens=self.max_tokens)

                    # Construct the response in the format observed from fetch-mcp
                    mcp_response = {
                        "jsonrpc": "2.0",
                        "id": request_id,
                        "result": {
                            "content": [{
                                "type": "text",
                                "text": response["response"]
                            }],
                            "isError": False # Successful response, so isError is False
                        }
                    }
                    logger.debug("Sending MCP response: %s", mcp_response, extra={'request_id': request_id})
                    self.send_response(mcp_response)
                    logger.debug("send_response completed.", extra={'request_id': request_id})

                except Exception as e:
                    import traceback
                    tb = traceback.format_exc()
                    
                    error_message = f"Internal error: {str(e)}"
                    if isinstance(e, requests.Timeout):
                        error_message = "LLM call timed out."
                    elif isinstance(e, requests.HTTPError):
                        error_message = f"LLM API HTTP error: {e.response.status_code} {e.response.reason}"
                    elif isinstance(e, requests.RequestException):
                        error_message = f"LLM API network error: {str(e)}"
                    elif isinstance(e, RuntimeError):
                        # Catch specific RuntimeErrors from LLMClient
                        if "API rate limit exceeded" in str(e):
                            error_message = str(e) # Use the specific message from LLMClient
                        elif "Invalid API response format" in str(e):
                            error_message = str(e)
                        elif "Unexpected API response format" in str(e):
                            error_message = str(e)

                    logger.error("Error during tool '%s' execution: %s", name, str(e), extra={'request_id': request_id})
                    self.send_response({
                        "jsonrpc": "2.0",
                        "id": request_id,
                        "error": {
                            "code": -32000, # Or MCP_ERROR_INTERNAL if constants were added
                            "message": error_message,
                            "data": "Internal server error. Check server logs for details."
                        },
                        "isError": True # Set isError to True for error responses
                    })
            elif method == "resources/list":
                logger.debug("Handling resources/list request.", extra={'request_id': request_id})
                self.send_response({
                    "jsonrpc": "2.0",
                    "id": request_id,
                    "result": {
                        "resources": {}
                    }
                })
                logger.debug("resources/list response sent.", extra={'request_id': request_id})
            elif method == "resources/templates/list":
                logger.debug("Handling resources/templates/list request.", extra={'request_id': request_id})
                self.send_response({
                    "jsonrpc": "2.0",
                    "id": request_id,
                    "result": {
                        "templates": {}
                    }
                })
                logger.debug("resources/templates/list response sent.", extra={'request_id': request_id})
            else:
                logger.warning("Method not found: %s", method, extra={'request_id': request_id})
                self.send_response({
                    "jsonrpc": "2.0",
                    "id": request_id,
                    "error": {
                        "code": -32601,
                        "message": "Method not found",
                        "data": f"Method '{method}' not found"
                        }
                    })
        except Exception as e:
            logger.error("Error handling request: %s", str(e), extra={'request_id': request.get('id', 'N/A')})
            self.send_response({
                "jsonrpc": "2.0",
                "id": request.get("id"),
                "error": {
                    "code": -32000,
                    "message": "Internal error",
                    "data": str(e) # Ensure data is always a string
                }
            })
    
    def run(self) -> None:
        """Run the server, reading from stdin and writing to stdout."""
        # Parse command line arguments
        skip_outbound_key_checks = False
        skip_accounting = False
        if "--skip-outbound-key-leaks" in sys.argv:
            skip_outbound_key_checks = True
            logger.info("Outbound key leak checks disabled by command line parameter")
        if "--skip-accounting" in sys.argv:
            skip_accounting = True
            logger.info("Accounting disabled by command line parameter")
            
        self.skip_outbound_key_checks = skip_outbound_key_checks
        self.skip_accounting = skip_accounting
        logger.debug("StdioServer run method started. Sending initial capabilities.")
        # Send initial handshake/capabilities message on startup
        self.send_response({
            "jsonrpc": "2.0",
            "id": None,
            "result": {
                "protocolVersion": "2024-11-05",
                "serverInfo": {
                            "name": self.server_name,
                    "version": "0.1.0",
                    "description": self.server_description
                },
                "capabilities": {
                    "tools": self.tools,
                    "resources": {},
                    "prompts": {},
                    "sampling": {}
                }
            }
        })
        logger.debug("Initial capabilities sent. Entering main request loop.")
        try:
            loop_count = 0
            while True:
                loop_count += 1
                logger.debug(f"Request loop iter {loop_count}. PRE sys.stdin.readline()", extra={'request_id': 'N/A'}) # Added request_id placeholder
                line = sys.stdin.readline()

                if not line:
                    logger.info("Empty line or EOF received from stdin. Breaking loop.") # Kept as info, as it's a specific event
                    break 
                
                try:
                    request = json.loads(line)
                    request_id = request.get("id", "N/A") # Get request_id for logging
                    logger.debug("Parsed MCP request: %s", request, extra={'request_id': request_id}) # Added request_id
                    self.handle_request(request)
                except json.JSONDecodeError:
                    logger.error("Parse error: Invalid JSON received from stdin.", extra={'request_id': 'N/A'})
                    self.send_response({
                        "jsonrpc": "2.0",
                        "id": None,
                        "error": {
                            "code": -32700,
                            "message": "Parse error",
                            "data": "Invalid JSON"
                        }
                    })
                except Exception as e:
                    logger.error("Error in main request loop: %s", str(e), extra={'request_id': 'N/A'})
                    self.send_response({
                        "jsonrpc": "2.0",
                        "id": None,
                        "error": {
                    "code": -32000, # Or MCP_ERROR_INTERNAL if constants were added
                            "message": "Internal error",
                    "data": "Internal server error. Check server logs for details."
                        }
                    })
        except Exception as e:
            logger.critical("Fatal error in StdioServer run loop: %s", str(e))
            raise
=======
"""
STDIO-based MCP server implementation.
"""
import json
import os
import sys
from pathlib import Path
from typing import Any, Dict, List, Optional

import requests.exceptions # Import requests.exceptions

from .logger import get_logger

logger = get_logger(__name__)

from llm_wrapper_mcp_server.llm_client import LLMClient


class LLMMCPWrapper:
    """LLM MCP Wrapper server implementation."""

    def __init__(
        self,
        system_prompt_path: str = "config/prompts/system.txt",
        model: str = "perplexity/llama-3.1-sonar-small-128k-online",
        llm_api_base_url: Optional[str] = None,
        llm_api_key: Optional[str] = None,
        max_user_prompt_tokens: int = 100,
        skip_outbound_key_checks: bool = False,
        skip_api_key_redaction: bool = False,
        skip_accounting: bool = False,
        max_tokens: Optional[int] = None,
        server_name: str = "llm-wrapper-mcp-server",
        server_description: str = "Generic LLM API MCP server",
        initial_tools: Optional[Dict[str, Any]] = None,
        enable_logging: bool = True,
        enable_rate_limiting: bool = True,
        enable_audit_log: bool = True
    ) -> None:
        """Initialize the server with configuration options."""
        logger.debug("StdioServer initialized")
        self.enable_logging = enable_logging
        self.enable_rate_limiting = enable_rate_limiting
        self.enable_audit_log = enable_audit_log
        self.llm_client = LLMClient(
            system_prompt_path=system_prompt_path,
            model=model,
            api_base_url=llm_api_base_url,
            api_key=llm_api_key,
            enable_logging=self.enable_logging,
            enable_rate_limiting=self.enable_rate_limiting,
            enable_audit_log=self.enable_audit_log
        )
        self.system_prompt_path = system_prompt_path
        self.max_user_prompt_tokens = max_user_prompt_tokens
        self.skip_outbound_key_checks = skip_outbound_key_checks
        self.skip_accounting = skip_accounting
        self.max_tokens = max_tokens
        self.server_name = server_name
        self.server_description = server_description
        self.openrouter_api_key = os.environ.get("OPENROUTER_API_KEY")

        if initial_tools is None:
            self.tools = {
                "llm_call": {
                    "description": "Make a generic call to the configured LLM with a given prompt.",
                    "inputSchema": {
                        "type": "object",
                        "properties": {
                            "prompt": {
                                "type": "string",
                                "description": "The natural language prompt for the LLM. Maximum length is {max_tokens} tokens.".format(max_tokens=self.max_user_prompt_tokens)
                            },
                            "model": {
                                "type": "string",
                                "description": "Optional model name to use for this request. If not specified, uses the default model."
                            }
                        },
                        "required": ["prompt"]
                    }
                }
            }
        else:
            self.tools = initial_tools

    def send_response(self, response: Dict[str, Any]) -> None:
        """Send a JSON-RPC response to stdout."""
        try:
            response_str = json.dumps(response) + "\n"
            request_id = response.get('id', 'N/A')
            sys.stdout.write(response_str)
            sys.stdout.flush()
        except Exception as e:
            logger.error("Error sending response to stdout: %s", str(e), extra={'request_id': response.get('id', 'N/A')})
            raise

    def handle_request(self, request: Dict[str, Any]) -> None:
        """Handle an incoming JSON-RPC request."""
        try:
            method = request.get("method")
            request_id = request.get("id")

            if method == "initialize":
                logger.debug("Handling initialize request.", extra={'request_id': request_id})
                self.send_response({
                    "jsonrpc": "2.0",
                    "id": request_id,
                    "result": {
                        "protocolVersion": "2024-11-05",
                        "serverInfo": {
                            "name": self.server_name,
                            "version": "0.1.0",
                            "description": self.server_description
                        },
                        "capabilities": {
                            "tools": self.tools,
                            "resources": {},
                            "prompts": {},
                            "sampling": {}
                        }
                    }
                })
                logger.debug("initialize response sent.", extra={'request_id': request_id})
            elif method == "tools/list":
                logger.debug("Handling tools/list request.", extra={'request_id': request_id})
                self.send_response({
                    "jsonrpc": "2.0",
                    "id": request_id,
                    "result": {
                        "tools": self.tools
                    }
                })
                logger.debug("tools/list response sent.", extra={'request_id': request_id})
            elif method == "tools/call":
                params = request.get("params", {})
                name = params.get("name")
                args = params.get("arguments", {})

                if name not in self.tools:
                    logger.warning("Tool not found: %s", name, extra={'request_id': request_id})
                    self.send_response({
                        "jsonrpc": "2.0",
                        "id": request_id,
                        "error": {
                            "code": -32601,
                            "message": "Method not found",
                            "data": f"Tool '{name}' not found"
                        }
                    })
                    return

                prompt = args.get("prompt")
                if not prompt:
                    logger.warning("Missing required 'prompt' argument for tool '%s'.", name, extra={'request_id': request_id})
                    self.send_response({
                        "jsonrpc": "2.0",
                        "id": request_id,
                        "error": {
                            "code": -32602,
                            "message": "Invalid params",
                            "data": "Missing required 'prompt' argument"
                        }
                    })
                    return

                if not self.skip_outbound_key_checks and self.openrouter_api_key and self.openrouter_api_key in prompt:
                    logger.warning("API key leak detected in prompt", extra={'request_id': request_id})
                    self.send_response({
                        "jsonrpc": "2.0",
                        "id": request_id,
                        "error": {
                            "code": -32602,
                            "message": "Security violation",
                            "data": "Prompt contains sensitive API key - request rejected"
                        }
                    })
                    return

                prompt_tokens = len(self.llm_client.encoder.encode(prompt))
                logger.debug("Prompt token count: %d/%d", prompt_tokens, self.max_user_prompt_tokens, extra={'request_id': request_id})
                if prompt_tokens > self.max_user_prompt_tokens:
                    self.send_response({
                        "jsonrpc": "2.0",
                        "id": request_id,
                        "error": {
                            "code": -32602,
                            "message": "Invalid params",
                            "data": f"Prompt exceeds maximum length of {self.max_user_prompt_tokens} tokens"
                        }
                    })
                    return

                model_arg = args.get("model")
                model_to_use = None

                if model_arg is not None:
                    stripped_model = model_arg.strip()
                    if len(stripped_model) < 2:
                        self.send_response({
                            "jsonrpc": "2.0",
                            "id": request_id,
                            "error": {"code": -32602, "message": "Invalid model specification", "data": "Model name must be at least 2 characters"}
                        })
                        return
                    if '/' not in stripped_model:
                        self.send_response({
                            "jsonrpc": "2.0",
                            "id": request_id,
                            "error": {"code": -32602, "message": "Invalid model specification", "data": "Model name must contain a '/' separator"}
                        })
                        return

                    parts = stripped_model.split('/')
                    if len(parts) != 2 or not all(parts):
                        self.send_response({
                            "jsonrpc": "2.0",
                            "id": request_id,
                            "error": {"code": -32602, "message": "Invalid model specification", "data": "Model name must contain a provider and a model separated by a single '/'" }
                        })
                        return
                    model_to_use = stripped_model

                try:
                    client_to_use = self.llm_client
                    if model_to_use:
                        temp_client = LLMClient(
                            system_prompt_path=self.system_prompt_path,
                            model=model_to_use,
                            api_base_url=self.llm_client.base_url,
                            api_key=self.llm_client.api_key,
                            enable_logging=self.enable_logging,
                            enable_rate_limiting=self.enable_rate_limiting,
                            enable_audit_log=self.enable_audit_log
                        )
                        client_to_use = temp_client

                    response_data = client_to_use.generate_response(prompt=prompt, max_tokens=self.max_tokens)

                    mcp_response = {
                        "jsonrpc": "2.0",
                        "id": request_id,
                        "result": {
                            "content": [{"type": "text", "text": response_data["response"]}],
                            "isError": False
                        }
                    }
                    logger.debug("Sending MCP response: %s", mcp_response, extra={'request_id': request_id})
                    self.send_response(mcp_response)
                    logger.debug("send_response completed.", extra={'request_id': request_id})

                except Exception as e:
                    import traceback
                    tb = traceback.format_exc()
                    error_message = f"Internal error: {str(e)}"
                    if isinstance(e, requests.Timeout):
                        error_message = "LLM call timed out."
                    elif isinstance(e, requests.HTTPError):
                        error_message = f"LLM API HTTP error: {e.response.status_code} {e.response.reason}"
                    elif isinstance(e, requests.RequestException):
                        error_message = f"LLM API network error: {str(e)}"
                    elif isinstance(e, RuntimeError):
                        if "API rate limit exceeded" in str(e) or \
                           "Invalid API response format" in str(e) or \
                           "Unexpected API response format" in str(e):
                            error_message = str(e)

                    logger.error("Error during tool '%s' execution: %s\n%s", name, str(e), tb, extra={'request_id': request_id})
                    self.send_response({
                        "jsonrpc": "2.0",
                        "id": request_id,
                        "error": {"code": -32000, "message": error_message, "data": "Internal server error. Check server logs for details."},
                        "isError": True
                    })
            elif method == "resources/list":
                logger.debug("Handling resources/list request.", extra={'request_id': request_id})
                self.send_response({"jsonrpc": "2.0", "id": request_id, "result": {"resources": {}}})
                logger.debug("resources/list response sent.", extra={'request_id': request_id})
            elif method == "resources/templates/list":
                logger.debug("Handling resources/templates/list request.", extra={'request_id': request_id})
                self.send_response({"jsonrpc": "2.0", "id": request_id, "result": {"templates": {}}})
                logger.debug("resources/templates/list response sent.", extra={'request_id': request_id})
            else:
                logger.warning("Method not found: %s", method, extra={'request_id': request_id})
                self.send_response({
                    "jsonrpc": "2.0",
                    "id": request_id,
                    "error": {"code": -32601, "message": "Method not found", "data": f"Method '{method}' not found"}
                })
        except Exception as e:
            logger.error("Error handling request: %s", str(e), extra={'request_id': request.get('id', 'N/A')})
            self.send_response({
                "jsonrpc": "2.0",
                "id": request.get("id"),
                "error": {"code": -32000, "message": "Internal error", "data": str(e)}
            })

    def run(self) -> None:
        """Run the server, reading from stdin and writing to stdout."""
        skip_outbound_key_checks = "--skip-outbound-key-leaks" in sys.argv
        skip_accounting = "--skip-accounting" in sys.argv # This seems unused now

        if skip_outbound_key_checks:
            logger.info("Outbound key leak checks disabled by command line parameter")
        # Note: skip_accounting flag from command line is not directly used to disable LLMAccounting/AuditLogger
        # as this is now controlled by enable_logging and enable_audit_log parameters.
        # However, we keep self.skip_accounting for potential other uses or future refactoring.
        self.skip_outbound_key_checks = skip_outbound_key_checks
        # self.skip_accounting = skip_accounting # This was in the original, but seems redundant with new flags

        logger.debug("StdioServer run method started. Sending initial capabilities.")
        self.send_response({
            "jsonrpc": "2.0",
            "id": None, # Per MCP spec for server notifications
            "method": "mcp/serverReady", # Using method instead of result for notification
            "params": { # params instead of result
                "protocolVersion": "2024-11-05",
                "serverInfo": {
                    "name": self.server_name,
                    "version": "0.1.0",
                    "description": self.server_description
                },
                "capabilities": {
                    "tools": self.tools,
                    "resources": {},
                    "prompts": {},
                    "sampling": {}
                }
            }
        })
        logger.debug("Initial capabilities sent. Entering main request loop.")
        try:
            loop_count = 0
            while True:
                loop_count += 1
                logger.debug(f"Request loop iter {loop_count}. PRE sys.stdin.readline()", extra={'request_id': 'N/A'})
                line = sys.stdin.readline()

                if not line:
                    logger.info("Empty line or EOF received from stdin. Breaking loop.")
                    break

                try:
                    request = json.loads(line)
                    request_id = request.get("id", "N/A")
                    logger.debug("Parsed MCP request: %s", request, extra={'request_id': request_id})
                    self.handle_request(request)
                except json.JSONDecodeError:
                    logger.error("Parse error: Invalid JSON received from stdin.", extra={'request_id': 'N/A'}) # request_id might not be available
                    self.send_response({
                        "jsonrpc": "2.0",
                        "id": None, # id is null for parse error
                        "error": {"code": -32700, "message": "Parse error", "data": "Invalid JSON"}
                    })
                except Exception as e: # Catch-all for other errors in the loop
                    current_request_id = None
                    if 'request' in locals() and isinstance(request, dict):
                        current_request_id = request.get("id")
                    logger.error("Error in main request loop: %s", str(e), extra={'request_id': current_request_id if current_request_id else 'N/A'})
                    self.send_response({
                        "jsonrpc": "2.0",
                        "id": current_request_id, # Use ID from current request if available
                        "error": {"code": -32000, "message": "Internal error", "data": "Internal server error. Check server logs for details."}
                    })
        except Exception as e: # Fatal error in the server run loop itself
            logger.critical("Fatal error in StdioServer run loop: %s", str(e))
            # Attempt to send a final error response if possible, though stdout might be compromised
            try:
                self.send_response({
                    "jsonrpc": "2.0",
                    "id": None,
                    "error": {"code": -32000, "message": "Fatal server error", "data": str(e)}
                })
            except Exception as final_e:
                logger.critical("Failed to send final error message: %s", str(final_e))
            raise # Re-raise the original fatal error
>>>>>>> f1b766c6
<|MERGE_RESOLUTION|>--- conflicted
+++ resolved
@@ -1,794 +1,370 @@
-<<<<<<< HEAD
-"""
-STDIO-based MCP server implementation.
-"""
-import json
-import os
-import sys
-from pathlib import Path
-from typing import Any, Dict, List, Optional
-
-import requests.exceptions # Import requests.exceptions
-
-from .logger import get_logger
-
-logger = get_logger(__name__)
-
-from llm_wrapper_mcp_server.llm_client import LLMClient
-
-
-class LLMMCPWrapper:
-    """LLM MCP Wrapper server implementation."""
-    
-    def __init__(
-        self,
-        system_prompt_path: str = "config/prompts/system.txt",
-        model: str = "perplexity/llama-3.1-sonar-small-128k-online",
-        llm_api_base_url: Optional[str] = None,
-        llm_api_key: Optional[str] = None, # New parameter
-        max_user_prompt_tokens: int = 100,
-        skip_outbound_key_checks: bool = False,
-        skip_api_key_redaction: bool = False,
-        skip_accounting: bool = False,
-        max_tokens: Optional[int] = None,
-        server_name: str = "llm-wrapper-mcp-server",
-        server_description: str = "Generic LLM API MCP server",
-        initial_tools: Optional[Dict[str, Any]] = None
-    ) -> None:
-        """Initialize the server with configuration options."""
-        logger.debug("StdioServer initialized")
-        self.llm_client = LLMClient(
-            system_prompt_path=system_prompt_path,
-            model=model,
-            api_base_url=llm_api_base_url,
-            api_key=llm_api_key, # Pass the new parameter
-            skip_redaction=skip_api_key_redaction # Pass skip_api_key_redaction to LLMClient
-        )
-        self.system_prompt_path = system_prompt_path # Store as instance attribute
-        self.max_user_prompt_tokens = max_user_prompt_tokens
-        self.skip_outbound_key_checks = skip_outbound_key_checks
-        self.skip_accounting = skip_accounting
-        self.max_tokens = max_tokens
-        self.server_name = server_name
-        self.server_description = server_description
-        self.openrouter_api_key = os.environ.get("OPENROUTER_API_KEY")
-        
-        if initial_tools is None:
-            self.tools = {
-                "llm_call": {
-                    "description": "Make a generic call to the configured LLM with a given prompt.",
-                    "inputSchema": {
-                        "type": "object",
-                        "properties": {
-                            "prompt": {
-                                "type": "string",
-                                "description": "The natural language prompt for the LLM. Maximum length is {max_tokens} tokens.".format(max_tokens=self.max_user_prompt_tokens)
-                            },
-                            "model": {
-                                "type": "string",
-                                "description": "Optional model name to use for this request. If not specified, uses the default model."
-                            }
-                        },
-                        "required": ["prompt"]
-                    }
-                }
-            }
-        else:
-            self.tools = initial_tools
-    
-    def send_response(self, response: Dict[str, Any]) -> None:
-        """Send a JSON-RPC response to stdout."""
-        try:
-            response_str = json.dumps(response) + "\n"
-            request_id = response.get('id', 'N/A')
-            sys.stdout.write(response_str)
-            sys.stdout.flush()
-        except Exception as e:
-            logger.error("Error sending response to stdout: %s", str(e), extra={'request_id': response.get('id', 'N/A')})
-            raise
-    
-    def handle_request(self, request: Dict[str, Any]) -> None:
-        """Handle an incoming JSON-RPC request."""
-        try:
-            method = request.get("method")
-            request_id = request.get("id")
-            
-            if method == "initialize":
-                logger.debug("Handling initialize request.", extra={'request_id': request_id})
-                self.send_response({
-                    "jsonrpc": "2.0",
-                    "id": request_id,
-                    "result": {
-                        "protocolVersion": "2024-11-05",
-                        "serverInfo": {
-                            "name": self.server_name,
-                            "version": "0.1.0",
-                            "description": self.server_description
-                        },
-                        "capabilities": {
-                            "tools": self.tools,
-                            "resources": {},
-                            "prompts": {},
-                            "sampling": {}
-                        }
-                    }
-                })
-                logger.debug("initialize response sent.", extra={'request_id': request_id})
-            elif method == "tools/list":
-                logger.debug("Handling tools/list request.", extra={'request_id': request_id})
-                self.send_response({
-                    "jsonrpc": "2.0",
-                    "id": request_id,
-                    "result": {
-                        "tools": self.tools
-                    }
-                })
-                logger.debug("tools/list response sent.", extra={'request_id': request_id})
-            elif method == "tools/call":
-                params = request.get("params", {})
-                name = params.get("name")
-                args = params.get("arguments", {})
-                
-                # Check if the tool name exists in self.tools
-                if name not in self.tools:
-                    logger.warning("Tool not found: %s", name, extra={'request_id': request_id})
-                    self.send_response({
-                        "jsonrpc": "2.0",
-                        "id": request_id,
-                        "error": {
-                            "code": -32601,
-                            "message": "Method not found",
-                            "data": f"Tool '{name}' not found"
-                        }
-                    })
-                    return
-
-                # Generic LLM call handling for any tool defined in self.tools
-                prompt = args.get("prompt")
-                if not prompt:
-                    logger.warning("Missing required 'prompt' argument for tool '%s'.", name, extra={'request_id': request_id})
-                    self.send_response({
-                        "jsonrpc": "2.0",
-                        "id": request_id,
-                        "error": {
-                            "code": -32602,
-                            "message": "Invalid params",
-                            "data": "Missing required 'prompt' argument"
-                        }
-                    })
-                    return
-                
-                # Check for API key leak in prompt
-                if not self.skip_outbound_key_checks and self.openrouter_api_key and self.openrouter_api_key in prompt:
-                    logger.warning("API key leak detected in prompt", extra={'request_id': request_id})
-                    self.send_response({
-                        "jsonrpc": "2.0",
-                        "id": request_id,
-                        "error": {
-                            "code": -32602,
-                            "message": "Security violation",
-                            "data": "Prompt contains sensitive API key - request rejected"
-                        }
-                    })
-                    return  # Make sure to return immediately after sending error response
-                
-                # Check prompt token length
-                prompt_tokens = len(self.llm_client.encoder.encode(prompt))
-                logger.debug("Prompt token count: %d/%d", prompt_tokens, self.max_user_prompt_tokens, extra={'request_id': request_id})
-                if prompt_tokens > self.max_user_prompt_tokens:
-                    self.send_response({
-                        "jsonrpc": "2.0",
-                        "id": request_id,
-                        "error": {
-                            "code": -32602,
-                            "message": "Invalid params",
-                            "data": f"Prompt exceeds maximum length of {self.max_user_prompt_tokens} tokens"
-                        }
-                    })
-                    return
-                
-                # Get the optional model parameter
-                model = args.get("model")
-                
-                # Variable to hold the model to use for generation
-                model_to_use = None
-
-                # Validate model name if specified
-                if model is not None: # Check if model argument was provided at all
-                    stripped_model = model.strip() # Strip whitespace before validation
-                    if len(stripped_model) < 2:
-                        self.send_response({
-                            "jsonrpc": "2.0",
-                            "id": request_id,
-                            "error": {
-                                "code": -32602,
-                                "message": "Invalid model specification",
-                                "data": "Model name must be at least 2 characters"
-                            }
-                        })
-                        return
-                    if '/' not in stripped_model:
-                        self.send_response({
-                            "jsonrpc": "2.0",
-                            "id": request_id,
-                            "error": {
-                                "code": -32602,
-                                "message": "Invalid model specification",
-                                "data": "Model name must contain a '/' separator"
-                            }
-                        })
-                        return
-                    
-                    parts = stripped_model.split('/')
-                    if len(parts) != 2 or not all(parts): # Check if there are exactly two parts and both are non-empty
-                        self.send_response({
-                            "jsonrpc": "2.0",
-                            "id": request_id,
-                            "error": {
-                                "code": -32602,
-                                "message": "Invalid model specification",
-                                "data": "Model name must contain a provider and a model separated by a single '/'"
-                            }
-                        })
-                        return
-                    
-                    # If model was provided and passed validation, set it for use
-                    model_to_use = stripped_model
-                
-                try:
-                    # Determine which LLMClient to use
-                    client_to_use = self.llm_client
-                    if model_to_use: # If a specific, validated model was determined
-                        # Create a temporary LLM client with the specified model
-                        temp_client = LLMClient(
-                        system_prompt_path=self.system_prompt_path,
-                            model=model_to_use,
-                            api_base_url=self.llm_client.base_url
-                        )
-                        client_to_use = temp_client
-                    
-                    response = client_to_use.generate_response(prompt=prompt, max_tokens=self.max_tokens)
-
-                    # Construct the response in the format observed from fetch-mcp
-                    mcp_response = {
-                        "jsonrpc": "2.0",
-                        "id": request_id,
-                        "result": {
-                            "content": [{
-                                "type": "text",
-                                "text": response["response"]
-                            }],
-                            "isError": False # Successful response, so isError is False
-                        }
-                    }
-                    logger.debug("Sending MCP response: %s", mcp_response, extra={'request_id': request_id})
-                    self.send_response(mcp_response)
-                    logger.debug("send_response completed.", extra={'request_id': request_id})
-
-                except Exception as e:
-                    import traceback
-                    tb = traceback.format_exc()
-                    
-                    error_message = f"Internal error: {str(e)}"
-                    if isinstance(e, requests.Timeout):
-                        error_message = "LLM call timed out."
-                    elif isinstance(e, requests.HTTPError):
-                        error_message = f"LLM API HTTP error: {e.response.status_code} {e.response.reason}"
-                    elif isinstance(e, requests.RequestException):
-                        error_message = f"LLM API network error: {str(e)}"
-                    elif isinstance(e, RuntimeError):
-                        # Catch specific RuntimeErrors from LLMClient
-                        if "API rate limit exceeded" in str(e):
-                            error_message = str(e) # Use the specific message from LLMClient
-                        elif "Invalid API response format" in str(e):
-                            error_message = str(e)
-                        elif "Unexpected API response format" in str(e):
-                            error_message = str(e)
-
-                    logger.error("Error during tool '%s' execution: %s", name, str(e), extra={'request_id': request_id})
-                    self.send_response({
-                        "jsonrpc": "2.0",
-                        "id": request_id,
-                        "error": {
-                            "code": -32000, # Or MCP_ERROR_INTERNAL if constants were added
-                            "message": error_message,
-                            "data": "Internal server error. Check server logs for details."
-                        },
-                        "isError": True # Set isError to True for error responses
-                    })
-            elif method == "resources/list":
-                logger.debug("Handling resources/list request.", extra={'request_id': request_id})
-                self.send_response({
-                    "jsonrpc": "2.0",
-                    "id": request_id,
-                    "result": {
-                        "resources": {}
-                    }
-                })
-                logger.debug("resources/list response sent.", extra={'request_id': request_id})
-            elif method == "resources/templates/list":
-                logger.debug("Handling resources/templates/list request.", extra={'request_id': request_id})
-                self.send_response({
-                    "jsonrpc": "2.0",
-                    "id": request_id,
-                    "result": {
-                        "templates": {}
-                    }
-                })
-                logger.debug("resources/templates/list response sent.", extra={'request_id': request_id})
-            else:
-                logger.warning("Method not found: %s", method, extra={'request_id': request_id})
-                self.send_response({
-                    "jsonrpc": "2.0",
-                    "id": request_id,
-                    "error": {
-                        "code": -32601,
-                        "message": "Method not found",
-                        "data": f"Method '{method}' not found"
-                        }
-                    })
-        except Exception as e:
-            logger.error("Error handling request: %s", str(e), extra={'request_id': request.get('id', 'N/A')})
-            self.send_response({
-                "jsonrpc": "2.0",
-                "id": request.get("id"),
-                "error": {
-                    "code": -32000,
-                    "message": "Internal error",
-                    "data": str(e) # Ensure data is always a string
-                }
-            })
-    
-    def run(self) -> None:
-        """Run the server, reading from stdin and writing to stdout."""
-        # Parse command line arguments
-        skip_outbound_key_checks = False
-        skip_accounting = False
-        if "--skip-outbound-key-leaks" in sys.argv:
-            skip_outbound_key_checks = True
-            logger.info("Outbound key leak checks disabled by command line parameter")
-        if "--skip-accounting" in sys.argv:
-            skip_accounting = True
-            logger.info("Accounting disabled by command line parameter")
-            
-        self.skip_outbound_key_checks = skip_outbound_key_checks
-        self.skip_accounting = skip_accounting
-        logger.debug("StdioServer run method started. Sending initial capabilities.")
-        # Send initial handshake/capabilities message on startup
-        self.send_response({
-            "jsonrpc": "2.0",
-            "id": None,
-            "result": {
-                "protocolVersion": "2024-11-05",
-                "serverInfo": {
-                            "name": self.server_name,
-                    "version": "0.1.0",
-                    "description": self.server_description
-                },
-                "capabilities": {
-                    "tools": self.tools,
-                    "resources": {},
-                    "prompts": {},
-                    "sampling": {}
-                }
-            }
-        })
-        logger.debug("Initial capabilities sent. Entering main request loop.")
-        try:
-            loop_count = 0
-            while True:
-                loop_count += 1
-                logger.debug(f"Request loop iter {loop_count}. PRE sys.stdin.readline()", extra={'request_id': 'N/A'}) # Added request_id placeholder
-                line = sys.stdin.readline()
-
-                if not line:
-                    logger.info("Empty line or EOF received from stdin. Breaking loop.") # Kept as info, as it's a specific event
-                    break 
-                
-                try:
-                    request = json.loads(line)
-                    request_id = request.get("id", "N/A") # Get request_id for logging
-                    logger.debug("Parsed MCP request: %s", request, extra={'request_id': request_id}) # Added request_id
-                    self.handle_request(request)
-                except json.JSONDecodeError:
-                    logger.error("Parse error: Invalid JSON received from stdin.", extra={'request_id': 'N/A'})
-                    self.send_response({
-                        "jsonrpc": "2.0",
-                        "id": None,
-                        "error": {
-                            "code": -32700,
-                            "message": "Parse error",
-                            "data": "Invalid JSON"
-                        }
-                    })
-                except Exception as e:
-                    logger.error("Error in main request loop: %s", str(e), extra={'request_id': 'N/A'})
-                    self.send_response({
-                        "jsonrpc": "2.0",
-                        "id": None,
-                        "error": {
-                    "code": -32000, # Or MCP_ERROR_INTERNAL if constants were added
-                            "message": "Internal error",
-                    "data": "Internal server error. Check server logs for details."
-                        }
-                    })
-        except Exception as e:
-            logger.critical("Fatal error in StdioServer run loop: %s", str(e))
-            raise
-=======
-"""
-STDIO-based MCP server implementation.
-"""
-import json
-import os
-import sys
-from pathlib import Path
-from typing import Any, Dict, List, Optional
-
-import requests.exceptions # Import requests.exceptions
-
-from .logger import get_logger
-
-logger = get_logger(__name__)
-
-from llm_wrapper_mcp_server.llm_client import LLMClient
-
-
-class LLMMCPWrapper:
-    """LLM MCP Wrapper server implementation."""
-
-    def __init__(
-        self,
-        system_prompt_path: str = "config/prompts/system.txt",
-        model: str = "perplexity/llama-3.1-sonar-small-128k-online",
-        llm_api_base_url: Optional[str] = None,
-        llm_api_key: Optional[str] = None,
-        max_user_prompt_tokens: int = 100,
-        skip_outbound_key_checks: bool = False,
-        skip_api_key_redaction: bool = False,
-        skip_accounting: bool = False,
-        max_tokens: Optional[int] = None,
-        server_name: str = "llm-wrapper-mcp-server",
-        server_description: str = "Generic LLM API MCP server",
-        initial_tools: Optional[Dict[str, Any]] = None,
-        enable_logging: bool = True,
-        enable_rate_limiting: bool = True,
-        enable_audit_log: bool = True
-    ) -> None:
-        """Initialize the server with configuration options."""
-        logger.debug("StdioServer initialized")
-        self.enable_logging = enable_logging
-        self.enable_rate_limiting = enable_rate_limiting
-        self.enable_audit_log = enable_audit_log
-        self.llm_client = LLMClient(
-            system_prompt_path=system_prompt_path,
-            model=model,
-            api_base_url=llm_api_base_url,
-            api_key=llm_api_key,
-            enable_logging=self.enable_logging,
-            enable_rate_limiting=self.enable_rate_limiting,
-            enable_audit_log=self.enable_audit_log
-        )
-        self.system_prompt_path = system_prompt_path
-        self.max_user_prompt_tokens = max_user_prompt_tokens
-        self.skip_outbound_key_checks = skip_outbound_key_checks
-        self.skip_accounting = skip_accounting
-        self.max_tokens = max_tokens
-        self.server_name = server_name
-        self.server_description = server_description
-        self.openrouter_api_key = os.environ.get("OPENROUTER_API_KEY")
-
-        if initial_tools is None:
-            self.tools = {
-                "llm_call": {
-                    "description": "Make a generic call to the configured LLM with a given prompt.",
-                    "inputSchema": {
-                        "type": "object",
-                        "properties": {
-                            "prompt": {
-                                "type": "string",
-                                "description": "The natural language prompt for the LLM. Maximum length is {max_tokens} tokens.".format(max_tokens=self.max_user_prompt_tokens)
-                            },
-                            "model": {
-                                "type": "string",
-                                "description": "Optional model name to use for this request. If not specified, uses the default model."
-                            }
-                        },
-                        "required": ["prompt"]
-                    }
-                }
-            }
-        else:
-            self.tools = initial_tools
-
-    def send_response(self, response: Dict[str, Any]) -> None:
-        """Send a JSON-RPC response to stdout."""
-        try:
-            response_str = json.dumps(response) + "\n"
-            request_id = response.get('id', 'N/A')
-            sys.stdout.write(response_str)
-            sys.stdout.flush()
-        except Exception as e:
-            logger.error("Error sending response to stdout: %s", str(e), extra={'request_id': response.get('id', 'N/A')})
-            raise
-
-    def handle_request(self, request: Dict[str, Any]) -> None:
-        """Handle an incoming JSON-RPC request."""
-        try:
-            method = request.get("method")
-            request_id = request.get("id")
-
-            if method == "initialize":
-                logger.debug("Handling initialize request.", extra={'request_id': request_id})
-                self.send_response({
-                    "jsonrpc": "2.0",
-                    "id": request_id,
-                    "result": {
-                        "protocolVersion": "2024-11-05",
-                        "serverInfo": {
-                            "name": self.server_name,
-                            "version": "0.1.0",
-                            "description": self.server_description
-                        },
-                        "capabilities": {
-                            "tools": self.tools,
-                            "resources": {},
-                            "prompts": {},
-                            "sampling": {}
-                        }
-                    }
-                })
-                logger.debug("initialize response sent.", extra={'request_id': request_id})
-            elif method == "tools/list":
-                logger.debug("Handling tools/list request.", extra={'request_id': request_id})
-                self.send_response({
-                    "jsonrpc": "2.0",
-                    "id": request_id,
-                    "result": {
-                        "tools": self.tools
-                    }
-                })
-                logger.debug("tools/list response sent.", extra={'request_id': request_id})
-            elif method == "tools/call":
-                params = request.get("params", {})
-                name = params.get("name")
-                args = params.get("arguments", {})
-
-                if name not in self.tools:
-                    logger.warning("Tool not found: %s", name, extra={'request_id': request_id})
-                    self.send_response({
-                        "jsonrpc": "2.0",
-                        "id": request_id,
-                        "error": {
-                            "code": -32601,
-                            "message": "Method not found",
-                            "data": f"Tool '{name}' not found"
-                        }
-                    })
-                    return
-
-                prompt = args.get("prompt")
-                if not prompt:
-                    logger.warning("Missing required 'prompt' argument for tool '%s'.", name, extra={'request_id': request_id})
-                    self.send_response({
-                        "jsonrpc": "2.0",
-                        "id": request_id,
-                        "error": {
-                            "code": -32602,
-                            "message": "Invalid params",
-                            "data": "Missing required 'prompt' argument"
-                        }
-                    })
-                    return
-
-                if not self.skip_outbound_key_checks and self.openrouter_api_key and self.openrouter_api_key in prompt:
-                    logger.warning("API key leak detected in prompt", extra={'request_id': request_id})
-                    self.send_response({
-                        "jsonrpc": "2.0",
-                        "id": request_id,
-                        "error": {
-                            "code": -32602,
-                            "message": "Security violation",
-                            "data": "Prompt contains sensitive API key - request rejected"
-                        }
-                    })
-                    return
-
-                prompt_tokens = len(self.llm_client.encoder.encode(prompt))
-                logger.debug("Prompt token count: %d/%d", prompt_tokens, self.max_user_prompt_tokens, extra={'request_id': request_id})
-                if prompt_tokens > self.max_user_prompt_tokens:
-                    self.send_response({
-                        "jsonrpc": "2.0",
-                        "id": request_id,
-                        "error": {
-                            "code": -32602,
-                            "message": "Invalid params",
-                            "data": f"Prompt exceeds maximum length of {self.max_user_prompt_tokens} tokens"
-                        }
-                    })
-                    return
-
-                model_arg = args.get("model")
-                model_to_use = None
-
-                if model_arg is not None:
-                    stripped_model = model_arg.strip()
-                    if len(stripped_model) < 2:
-                        self.send_response({
-                            "jsonrpc": "2.0",
-                            "id": request_id,
-                            "error": {"code": -32602, "message": "Invalid model specification", "data": "Model name must be at least 2 characters"}
-                        })
-                        return
-                    if '/' not in stripped_model:
-                        self.send_response({
-                            "jsonrpc": "2.0",
-                            "id": request_id,
-                            "error": {"code": -32602, "message": "Invalid model specification", "data": "Model name must contain a '/' separator"}
-                        })
-                        return
-
-                    parts = stripped_model.split('/')
-                    if len(parts) != 2 or not all(parts):
-                        self.send_response({
-                            "jsonrpc": "2.0",
-                            "id": request_id,
-                            "error": {"code": -32602, "message": "Invalid model specification", "data": "Model name must contain a provider and a model separated by a single '/'" }
-                        })
-                        return
-                    model_to_use = stripped_model
-
-                try:
-                    client_to_use = self.llm_client
-                    if model_to_use:
-                        temp_client = LLMClient(
-                            system_prompt_path=self.system_prompt_path,
-                            model=model_to_use,
-                            api_base_url=self.llm_client.base_url,
-                            api_key=self.llm_client.api_key,
-                            enable_logging=self.enable_logging,
-                            enable_rate_limiting=self.enable_rate_limiting,
-                            enable_audit_log=self.enable_audit_log
-                        )
-                        client_to_use = temp_client
-
-                    response_data = client_to_use.generate_response(prompt=prompt, max_tokens=self.max_tokens)
-
-                    mcp_response = {
-                        "jsonrpc": "2.0",
-                        "id": request_id,
-                        "result": {
-                            "content": [{"type": "text", "text": response_data["response"]}],
-                            "isError": False
-                        }
-                    }
-                    logger.debug("Sending MCP response: %s", mcp_response, extra={'request_id': request_id})
-                    self.send_response(mcp_response)
-                    logger.debug("send_response completed.", extra={'request_id': request_id})
-
-                except Exception as e:
-                    import traceback
-                    tb = traceback.format_exc()
-                    error_message = f"Internal error: {str(e)}"
-                    if isinstance(e, requests.Timeout):
-                        error_message = "LLM call timed out."
-                    elif isinstance(e, requests.HTTPError):
-                        error_message = f"LLM API HTTP error: {e.response.status_code} {e.response.reason}"
-                    elif isinstance(e, requests.RequestException):
-                        error_message = f"LLM API network error: {str(e)}"
-                    elif isinstance(e, RuntimeError):
-                        if "API rate limit exceeded" in str(e) or \
-                           "Invalid API response format" in str(e) or \
-                           "Unexpected API response format" in str(e):
-                            error_message = str(e)
-
-                    logger.error("Error during tool '%s' execution: %s\n%s", name, str(e), tb, extra={'request_id': request_id})
-                    self.send_response({
-                        "jsonrpc": "2.0",
-                        "id": request_id,
-                        "error": {"code": -32000, "message": error_message, "data": "Internal server error. Check server logs for details."},
-                        "isError": True
-                    })
-            elif method == "resources/list":
-                logger.debug("Handling resources/list request.", extra={'request_id': request_id})
-                self.send_response({"jsonrpc": "2.0", "id": request_id, "result": {"resources": {}}})
-                logger.debug("resources/list response sent.", extra={'request_id': request_id})
-            elif method == "resources/templates/list":
-                logger.debug("Handling resources/templates/list request.", extra={'request_id': request_id})
-                self.send_response({"jsonrpc": "2.0", "id": request_id, "result": {"templates": {}}})
-                logger.debug("resources/templates/list response sent.", extra={'request_id': request_id})
-            else:
-                logger.warning("Method not found: %s", method, extra={'request_id': request_id})
-                self.send_response({
-                    "jsonrpc": "2.0",
-                    "id": request_id,
-                    "error": {"code": -32601, "message": "Method not found", "data": f"Method '{method}' not found"}
-                })
-        except Exception as e:
-            logger.error("Error handling request: %s", str(e), extra={'request_id': request.get('id', 'N/A')})
-            self.send_response({
-                "jsonrpc": "2.0",
-                "id": request.get("id"),
-                "error": {"code": -32000, "message": "Internal error", "data": str(e)}
-            })
-
-    def run(self) -> None:
-        """Run the server, reading from stdin and writing to stdout."""
-        skip_outbound_key_checks = "--skip-outbound-key-leaks" in sys.argv
-        skip_accounting = "--skip-accounting" in sys.argv # This seems unused now
-
-        if skip_outbound_key_checks:
-            logger.info("Outbound key leak checks disabled by command line parameter")
-        # Note: skip_accounting flag from command line is not directly used to disable LLMAccounting/AuditLogger
-        # as this is now controlled by enable_logging and enable_audit_log parameters.
-        # However, we keep self.skip_accounting for potential other uses or future refactoring.
-        self.skip_outbound_key_checks = skip_outbound_key_checks
-        # self.skip_accounting = skip_accounting # This was in the original, but seems redundant with new flags
-
-        logger.debug("StdioServer run method started. Sending initial capabilities.")
-        self.send_response({
-            "jsonrpc": "2.0",
-            "id": None, # Per MCP spec for server notifications
-            "method": "mcp/serverReady", # Using method instead of result for notification
-            "params": { # params instead of result
-                "protocolVersion": "2024-11-05",
-                "serverInfo": {
-                    "name": self.server_name,
-                    "version": "0.1.0",
-                    "description": self.server_description
-                },
-                "capabilities": {
-                    "tools": self.tools,
-                    "resources": {},
-                    "prompts": {},
-                    "sampling": {}
-                }
-            }
-        })
-        logger.debug("Initial capabilities sent. Entering main request loop.")
-        try:
-            loop_count = 0
-            while True:
-                loop_count += 1
-                logger.debug(f"Request loop iter {loop_count}. PRE sys.stdin.readline()", extra={'request_id': 'N/A'})
-                line = sys.stdin.readline()
-
-                if not line:
-                    logger.info("Empty line or EOF received from stdin. Breaking loop.")
-                    break
-
-                try:
-                    request = json.loads(line)
-                    request_id = request.get("id", "N/A")
-                    logger.debug("Parsed MCP request: %s", request, extra={'request_id': request_id})
-                    self.handle_request(request)
-                except json.JSONDecodeError:
-                    logger.error("Parse error: Invalid JSON received from stdin.", extra={'request_id': 'N/A'}) # request_id might not be available
-                    self.send_response({
-                        "jsonrpc": "2.0",
-                        "id": None, # id is null for parse error
-                        "error": {"code": -32700, "message": "Parse error", "data": "Invalid JSON"}
-                    })
-                except Exception as e: # Catch-all for other errors in the loop
-                    current_request_id = None
-                    if 'request' in locals() and isinstance(request, dict):
-                        current_request_id = request.get("id")
-                    logger.error("Error in main request loop: %s", str(e), extra={'request_id': current_request_id if current_request_id else 'N/A'})
-                    self.send_response({
-                        "jsonrpc": "2.0",
-                        "id": current_request_id, # Use ID from current request if available
-                        "error": {"code": -32000, "message": "Internal error", "data": "Internal server error. Check server logs for details."}
-                    })
-        except Exception as e: # Fatal error in the server run loop itself
-            logger.critical("Fatal error in StdioServer run loop: %s", str(e))
-            # Attempt to send a final error response if possible, though stdout might be compromised
-            try:
-                self.send_response({
-                    "jsonrpc": "2.0",
-                    "id": None,
-                    "error": {"code": -32000, "message": "Fatal server error", "data": str(e)}
-                })
-            except Exception as final_e:
-                logger.critical("Failed to send final error message: %s", str(final_e))
-            raise # Re-raise the original fatal error
->>>>>>> f1b766c6
+"""
+STDIO-based MCP server implementation.
+"""
+import json
+import os
+import sys
+from pathlib import Path
+from typing import Any, Dict, List, Optional
+
+import requests.exceptions # Import requests.exceptions
+
+from .logger import get_logger
+
+logger = get_logger(__name__)
+
+from llm_wrapper_mcp_server.llm_client import LLMClient
+
+
+class LLMMCPWrapper:
+    """LLM MCP Wrapper server implementation."""
+
+    def __init__(
+        self,
+        system_prompt_path: str = "config/prompts/system.txt",
+        model: str = "perplexity/llama-3.1-sonar-small-128k-online",
+        llm_api_base_url: Optional[str] = None,
+        llm_api_key: Optional[str] = None,
+        max_user_prompt_tokens: int = 100,
+        skip_outbound_key_checks: bool = False, # This is now passed to LLMClient as skip_redaction
+        max_tokens: Optional[int] = None,
+        server_name: str = "llm-wrapper-mcp-server",
+        server_description: str = "Generic LLM API MCP server",
+        initial_tools: Optional[Dict[str, Any]] = None,
+        enable_logging: bool = True,
+        enable_rate_limiting: bool = True,
+        enable_audit_log: bool = True
+    ) -> None:
+        """Initialize the server with configuration options."""
+        logger.debug("StdioServer initialized")
+        self.enable_logging = enable_logging
+        self.enable_rate_limiting = enable_rate_limiting
+        self.enable_audit_log = enable_audit_log
+        self.llm_client = LLMClient(
+            system_prompt_path=system_prompt_path,
+            model=model,
+            api_base_url=llm_api_base_url,
+            api_key=llm_api_key,
+            enable_logging=self.enable_logging,
+            enable_rate_limiting=self.enable_rate_limiting,
+            enable_audit_log=self.enable_audit_log,
+            skip_outbound_key_checks=skip_outbound_key_checks # Pass this to LLMClient
+        )
+        self.system_prompt_path = system_prompt_path
+        self.max_user_prompt_tokens = max_user_prompt_tokens
+        self.skip_outbound_key_checks = skip_outbound_key_checks # Keep for internal use if needed
+        self.max_tokens = max_tokens
+        self.server_name = server_name
+        self.server_description = server_description
+        self.openrouter_api_key = os.environ.get("OPENROUTER_API_KEY") # Still used for outbound key checks
+
+        if initial_tools is None:
+            self.tools = {
+                "llm_call": {
+                    "description": "Make a generic call to the configured LLM with a given prompt.",
+                    "inputSchema": {
+                        "type": "object",
+                        "properties": {
+                            "prompt": {
+                                "type": "string",
+                                "description": "The natural language prompt for the LLM. Maximum length is {max_tokens} tokens.".format(max_tokens=self.max_user_prompt_tokens)
+                            },
+                            "model": {
+                                "type": "string",
+                                "description": "Optional model name to use for this request. If not specified, uses the default model."
+                            }
+                        },
+                        "required": ["prompt"]
+                    }
+                }
+            }
+        else:
+            self.tools = initial_tools
+
+    def send_response(self, response: Dict[str, Any]) -> None:
+        """Send a JSON-RPC response to stdout."""
+        try:
+            response_str = json.dumps(response) + "\n"
+            request_id = response.get('id', 'N/A')
+            sys.stdout.write(response_str)
+            sys.stdout.flush()
+        except Exception as e:
+            logger.error("Error sending response to stdout: %s", str(e), extra={'request_id': response.get('id', 'N/A')})
+            raise
+
+    def handle_request(self, request: Dict[str, Any]) -> None:
+        """Handle an incoming JSON-RPC request."""
+        try:
+            method = request.get("method")
+            request_id = request.get("id")
+
+            if method == "initialize":
+                logger.debug("Handling initialize request.", extra={'request_id': request_id})
+                self.send_response({
+                    "jsonrpc": "2.0",
+                    "id": request_id,
+                    "result": {
+                        "protocolVersion": "2024-11-05",
+                        "serverInfo": {
+                            "name": self.server_name,
+                            "version": "0.1.0",
+                            "description": self.server_description
+                        },
+                        "capabilities": {
+                            "tools": self.tools,
+                            "resources": {},
+                            "prompts": {},
+                            "sampling": {}
+                        }
+                    }
+                })
+                logger.debug("initialize response sent.", extra={'request_id': request_id})
+            elif method == "tools/list":
+                logger.debug("Handling tools/list request.", extra={'request_id': request_id})
+                self.send_response({
+                    "jsonrpc": "2.0",
+                    "id": request_id,
+                    "result": {
+                        "tools": self.tools
+                    }
+                })
+                logger.debug("tools/list response sent.", extra={'request_id': request_id})
+            elif method == "tools/call":
+                params = request.get("params", {})
+                name = params.get("name")
+                args = params.get("arguments", {})
+
+                if name not in self.tools:
+                    logger.warning("Tool not found: %s", name, extra={'request_id': request_id})
+                    self.send_response({
+                        "jsonrpc": "2.0",
+                        "id": request_id,
+                        "error": {
+                            "code": -32601,
+                            "message": "Method not found",
+                            "data": f"Tool '{name}' not found"
+                        }
+                    })
+                    return
+
+                prompt = args.get("prompt")
+                if not prompt:
+                    logger.warning("Missing required 'prompt' argument for tool '%s'.", name, extra={'request_id': request_id})
+                    self.send_response({
+                        "jsonrpc": "2.0",
+                        "id": request_id,
+                        "error": {
+                            "code": -32602,
+                            "message": "Invalid params",
+                            "data": "Missing required 'prompt' argument"
+                        }
+                    })
+                    return
+
+                if not self.skip_outbound_key_checks and self.openrouter_api_key and self.openrouter_api_key in prompt:
+                    logger.warning("API key leak detected in prompt", extra={'request_id': request_id})
+                    self.send_response({
+                        "jsonrpc": "2.0",
+                        "id": request_id,
+                        "error": {
+                            "code": -32602,
+                            "message": "Security violation",
+                            "data": "Prompt contains sensitive API key - request rejected"
+                        }
+                    })
+                    return
+
+                prompt_tokens = len(self.llm_client.encoder.encode(prompt))
+                logger.debug("Prompt token count: %d/%d", prompt_tokens, self.max_user_prompt_tokens, extra={'request_id': request_id})
+                if prompt_tokens > self.max_user_prompt_tokens:
+                    self.send_response({
+                        "jsonrpc": "2.0",
+                        "id": request_id,
+                        "error": {
+                            "code": -32602,
+                            "message": "Invalid params",
+                            "data": f"Prompt exceeds maximum length of {self.max_user_prompt_tokens} tokens"
+                        }
+                    })
+                    return
+
+                model_arg = args.get("model")
+                model_to_use = None
+
+                if model_arg is not None:
+                    stripped_model = model_arg.strip()
+                    if len(stripped_model) < 2:
+                        self.send_response({
+                            "jsonrpc": "2.0",
+                            "id": request_id,
+                            "error": {"code": -32602, "message": "Invalid model specification", "data": "Model name must be at least 2 characters"}
+                        })
+                        return
+                    if '/' not in stripped_model:
+                        self.send_response({
+                            "jsonrpc": "2.0",
+                            "id": request_id,
+                            "error": {"code": -32602, "message": "Invalid model specification", "data": "Model name must contain a '/' separator"}
+                        })
+                        return
+
+                    parts = stripped_model.split('/')
+                    if len(parts) != 2 or not all(parts):
+                        self.send_response({
+                            "jsonrpc": "2.0",
+                            "id": request_id,
+                            "error": {"code": -32602, "message": "Invalid model specification", "data": "Model name must contain a provider and a model separated by a single '/'" }
+                        })
+                        return
+                    model_to_use = stripped_model
+
+                try:
+                    client_to_use = self.llm_client
+                    if model_to_use:
+                        temp_client = LLMClient(
+                            system_prompt_path=self.system_prompt_path,
+                            model=model_to_use,
+                            api_base_url=self.llm_client.base_url,
+                            api_key=self.llm_client.api_key,
+                            enable_logging=self.enable_logging,
+                            enable_rate_limiting=self.enable_rate_limiting,
+                            enable_audit_log=self.enable_audit_log,
+                            skip_outbound_key_checks=self.skip_outbound_key_checks # Pass this to temp client
+                        )
+                        client_to_use = temp_client
+
+                    response_data = client_to_use.generate_response(prompt=prompt, max_tokens=self.max_tokens)
+
+                    mcp_response = {
+                        "jsonrpc": "2.0",
+                        "id": request_id,
+                        "result": {
+                            "content": [{"type": "text", "text": response_data["response"]}],
+                            "isError": False
+                        }
+                    }
+                    logger.debug("Sending MCP response: %s", mcp_response, extra={'request_id': request_id})
+                    self.send_response(mcp_response)
+                    logger.debug("send_response completed.", extra={'request_id': request_id})
+
+                except Exception as e:
+                    import traceback
+                    tb = traceback.format_exc()
+                    error_message = f"Internal error: {str(e)}"
+                    if isinstance(e, requests.Timeout):
+                        error_message = "LLM call timed out."
+                    elif isinstance(e, requests.HTTPError):
+                        error_message = f"LLM API HTTP error: {e.response.status_code} {e.response.reason}"
+                    elif isinstance(e, requests.RequestException):
+                        error_message = f"LLM API network error: {str(e)}"
+                    elif isinstance(e, RuntimeError):
+                        if "API rate limit exceeded" in str(e) or \
+                           "Invalid API response format" in str(e) or \
+                           "Unexpected API response format" in str(e):
+                            error_message = str(e)
+
+                    logger.error("Error during tool '%s' execution: %s\n%s", name, str(e), tb, extra={'request_id': request_id})
+                    self.send_response({
+                        "jsonrpc": "2.0",
+                        "id": request_id,
+                        "error": {"code": -32000, "message": error_message, "data": "Internal server error. Check server logs for details."},
+                        "isError": True
+                    })
+            elif method == "resources/list":
+                logger.debug("Handling resources/list request.", extra={'request_id': request_id})
+                self.send_response({"jsonrpc": "2.0", "id": request_id, "result": {"resources": {}}})
+                logger.debug("resources/list response sent.", extra={'request_id': request_id})
+            elif method == "resources/templates/list":
+                logger.debug("Handling resources/templates/list request.", extra={'request_id': request_id})
+                self.send_response({"jsonrpc": "2.0", "id": request_id, "result": {"templates": {}}})
+                logger.debug("resources/templates/list response sent.", extra={'request_id': request_id})
+            else:
+                logger.warning("Method not found: %s", method, extra={'request_id': request_id})
+                self.send_response({
+                    "jsonrpc": "2.0",
+                    "id": request_id,
+                    "error": {"code": -32601, "message": "Method not found", "data": f"Method '{method}' not found"}
+                })
+        except Exception as e:
+            logger.error("Error handling request: %s", str(e), extra={'request_id': request.get('id', 'N/A')})
+            self.send_response({
+                "jsonrpc": "2.0",
+                "id": request.get("id"),
+                "error": {"code": -32000, "message": "Internal error", "data": str(e)}
+            })
+
+    def run(self) -> None:
+        """Run the server, reading from stdin and writing to stdout."""
+        # Parse command line arguments for skip_outbound_key_checks
+        skip_outbound_key_checks_cli = "--skip-outbound-key-leaks" in sys.argv
+        if skip_outbound_key_checks_cli:
+            logger.info("Outbound key leak checks disabled by command line parameter")
+            self.skip_outbound_key_checks = True # Update instance attribute if CLI flag is present
+
+        logger.debug("StdioServer run method started. Sending initial capabilities.")
+        self.send_response({
+            "jsonrpc": "2.0",
+            "id": None, # Per MCP spec for server notifications
+            "method": "mcp/serverReady", # Using method instead of result for notification
+            "params": { # params instead of result
+                "protocolVersion": "2024-11-05",
+                "serverInfo": {
+                    "name": self.server_name,
+                    "version": "0.1.0",
+                    "description": self.server_description
+                },
+                "capabilities": {
+                    "tools": self.tools,
+                    "resources": {},
+                    "prompts": {},
+                    "sampling": {}
+                }
+            }
+        })
+        logger.debug("Initial capabilities sent. Entering main request loop.")
+        try:
+            loop_count = 0
+            while True:
+                loop_count += 1
+                logger.debug(f"Request loop iter {loop_count}. PRE sys.stdin.readline()", extra={'request_id': 'N/A'})
+                line = sys.stdin.readline()
+
+                if not line:
+                    logger.info("Empty line or EOF received from stdin. Breaking loop.")
+                    break
+
+                request = None # Initialize request to None
+                try:
+                    request = json.loads(line)
+                    request_id = request.get("id", "N/A")
+                    logger.debug("Parsed MCP request: %s", request, extra={'request_id': request_id})
+                    self.handle_request(request)
+                except json.JSONDecodeError:
+                    logger.error("Parse error: Invalid JSON received from stdin.", extra={'request_id': 'N/A'}) # request_id might not be available
+                    self.send_response({
+                        "jsonrpc": "2.0",
+                        "id": None, # id is null for parse error
+                        "error": {"code": -32700, "message": "Parse error", "data": "Invalid JSON"}
+                    })
+                except Exception as e: # Catch-all for other errors in the loop
+                    current_request_id = None
+                    if request and isinstance(request, dict): # Check if request is not None and is a dict
+                        current_request_id = request.get("id")
+                    logger.error("Error in main request loop: %s", str(e), extra={'request_id': current_request_id if current_request_id else 'N/A'})
+                    self.send_response({
+                        "jsonrpc": "2.0",
+                        "id": current_request_id, # Use ID from current request if available
+                        "error": {"code": -32000, "message": "Internal error", "data": "Internal server error. Check server logs for details."}
+                    })
+        except Exception as e: # Fatal error in the server run loop itself
+            logger.critical("Fatal error in StdioServer run loop: %s", str(e))
+            # Attempt to send a final error response if possible, though stdout might be compromised
+            try:
+                self.send_response({
+                    "jsonrpc": "2.0",
+                    "id": None,
+                    "error": {"code": -32000, "message": "Fatal server error", "data": str(e)}
+                })
+            except Exception as final_e:
+                logger.critical("Failed to send final error message: %s", str(final_e))
+            raise # Re-raise the original fatal error