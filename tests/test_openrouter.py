--- conflicted
+++ resolved
@@ -1,145 +1,125 @@
-import os
-<<<<<<< HEAD
-import pytest
-from unittest.mock import patch, MagicMock
-from src.llm_wrapper_mcp_server.llm_client import LLMClient
-from src.llm_wrapper_mcp_server.llm_mcp_wrapper import LLMMCPWrapper
-import logging # Import logging for caplog assertions
-=======
-import unittest
-from unittest.mock import patch, MagicMock, call
-from llm_wrapper_mcp_server.llm_client import LLMClient
-from llm_wrapper_mcp_server.llm_mcp_wrapper import LLMMCPWrapper
->>>>>>> f1b766c6
-
-@pytest.fixture
-def redaction_setup():
-    test_api_key = "sk-testkey1234567890abcdefghijklmnopqr"
-    os.environ["OPENROUTER_API_KEY"] = test_api_key
-    
-    mock_response_data = {
-        "response": f"Here is your key: {test_api_key}",
-        "input_tokens": 10,
-        "output_tokens": 20,
-        "api_usage": {}
-    }
-    
-    yield test_api_key, mock_response_data
-    
-    # Teardown
-    if "OPENROUTER_API_KEY" in os.environ:
-        del os.environ["OPENROUTER_API_KEY"]
-
-@patch('requests.post')
-def test_api_key_redaction_enabled(mock_post, unique_db_paths, redaction_setup):
-    """Test that API key is redacted when feature is enabled (default)"""
-    test_api_key, mock_response_data = redaction_setup
-    
-    # Patch LLMClient's __init__ to inject unique DB paths and handle skip_redaction
-    with patch('src.llm_wrapper_mcp_server.llm_client.LLMClient.__init__', autospec=True) as mock_llm_client_init:
-        def mock_init_side_effect(self_client, *args, **kwargs):
-            original_init = LLMClient.__init__
-            # Extract skip_redaction from kwargs if present, default to False
-            skip_redaction_arg = kwargs.pop('skip_redaction', False)
-            # Pass the test_api_key directly to the LLMClient constructor
-            original_init(self_client, api_key=test_api_key, db_path_accounting=unique_db_paths[0], db_path_audit=unique_db_paths[1], skip_redaction=skip_redaction_arg, *args, **kwargs)
-        mock_llm_client_init.side_effect = mock_init_side_effect
-
-        # Setup mock API response
-        mock_response = MagicMock()
-        mock_response.json.return_value = {
-            "choices": [{"message": {"content": f"Here is your key: {test_api_key}"}}]
-        }
-        mock_response.headers = {}
-        mock_post.return_value = mock_response
-        
-        # Use LLMMCPWrapper instead of StdioServer
-        server = LLMMCPWrapper(skip_api_key_redaction=False)
-        response = server.llm_client.generate_response("test prompt")
-        processed_response = response["response"]
-        
-        assert "(API key redacted due to security reasons)" in processed_response
-        assert test_api_key not in processed_response
-
-@patch('src.llm_wrapper_mcp_server.llm_client.requests.post') # Patch requests.post within llm_client
-def test_api_key_redaction_disabled(mock_post, unique_db_paths, redaction_setup):
-    """Test that API key remains when redaction is disabled"""
-    test_api_key, mock_response_data = redaction_setup
-
-    # Setup mock API response for requests.post
-    mock_response = MagicMock()
-    mock_response.status_code = 200
-    mock_response.json.return_value = {
-        "choices": [{"message": {"content": f"Here is your key: {test_api_key}"}}]
-    }
-    mock_response.headers = {}
-    mock_post.return_value = mock_response
-
-    # Patch LLMClient's __init__ to prevent API key validation/real calls AND inject unique DB paths
-    with patch('src.llm_wrapper_mcp_server.llm_client.LLMClient.__init__', autospec=True) as mock_llm_client_init:
-        # Configure the mock __init__ to call the original __init__ but bypass API key validation
-        def mock_init_side_effect(self_client, *args, **kwargs):
-            original_init = LLMClient.__init__
-            # Extract skip_redaction from kwargs if present, default to False
-            skip_redaction_arg = kwargs.pop('skip_redaction', False)
-            # Temporarily disable API key validation by setting a dummy key
-            original_init(self_client, api_key="sk-dummy-key-1234567890abcdefghijklmnopqr", db_path_accounting=unique_db_paths[0], db_path_audit=unique_db_paths[1], skip_redaction=skip_redaction_arg, *args, **kwargs)
-            
-        mock_llm_client_init.side_effect = mock_init_side_effect
-
-        # Use LLMMCPWrapper instead of StdioServer
-        server = LLMMCPWrapper(skip_api_key_redaction=True)
-        
-        # Simulate API response containing the actual key
-        response = server.llm_client.generate_response("test prompt")
-        processed_response = response["response"]
-        
-<<<<<<< HEAD
-        assert test_api_key in processed_response
-        assert "(API key redacted due to security reasons)" not in processed_response
-        mock_post.assert_called_once() # Assert that requests.post was called
-
-@patch('src.llm_wrapper_mcp_server.llm_client.requests.post') # Patch requests.post within llm_client
-@patch('src.llm_wrapper_mcp_server.llm_client.logger') # Patch the specific logger
-def test_redaction_logging(mock_logger, mock_post, unique_db_paths, redaction_setup):
-    """Test that redaction events are properly logged"""
-    test_api_key, mock_response_data = redaction_setup
-
-    # Setup mock API response for requests.post
-    mock_response = MagicMock()
-    mock_response.status_code = 200
-    mock_response.json.return_value = {
-        "choices": [{"message": {"content": f"Here is your key: {test_api_key}"}}]
-    }
-    mock_response.headers = {}
-    mock_post.return_value = mock_response
-=======
-        expected_calls = [
-            call("Rate limiting is enabled but not yet implemented in LLMClient."),
-            call("Redacting API key from response content")
-        ]
-        mock_logger.warning.assert_has_calls(expected_calls, any_order=True)
->>>>>>> f1b766c6
-
-    # Setup mock API response for requests.post
-    mock_response = MagicMock()
-    mock_response.status_code = 200
-    mock_response.json.return_value = {
-        "choices": [{"message": {"content": f"Here is your key: {test_api_key}"}}]
-    }
-    mock_response.headers = {}
-    mock_post.return_value = mock_response
-
-    # Directly instantiate LLMClient with the test API key and mocked logger
-    # Ensure the logger used by LLMClient is the mocked one
-    with patch('src.llm_wrapper_mcp_server.llm_client.logger', new=mock_logger):
-        client = LLMClient(
-            api_key=test_api_key,
-            db_path_accounting=unique_db_paths[0],
-            db_path_audit=unique_db_paths[1],
-            skip_redaction=False # Ensure redaction is enabled
-        )
-        client.generate_response("test prompt")
-        
-        # Assert that the warning message was logged
-        mock_logger.warning.assert_called_with("Redacting API key from response content")
+import os
+import pytest
+import logging
+from unittest.mock import patch, MagicMock, call
+from src.llm_wrapper_mcp_server.llm_client import LLMClient
+from src.llm_wrapper_mcp_server.llm_mcp_wrapper import LLMMCPWrapper
+
+@pytest.fixture
+def redaction_setup():
+    test_api_key = "sk-testkey1234567890abcdefghijklmnopqr"
+    os.environ["OPENROUTER_API_KEY"] = test_api_key
+    
+    mock_response_data = {
+        "response": f"Here is your key: {test_api_key}",
+        "input_tokens": 10,
+        "output_tokens": 20,
+        "api_usage": {}
+    }
+    
+    yield test_api_key, mock_response_data
+    
+    # Teardown
+    if "OPENROUTER_API_KEY" in os.environ:
+        del os.environ["OPENROUTER_API_KEY"]
+
+@patch('requests.post')
+def test_api_key_redaction_enabled(mock_post, unique_db_paths, redaction_setup):
+    """Test that API key is redacted when feature is enabled (default)"""
+    test_api_key, mock_response_data = redaction_setup
+    
+    # Patch LLMClient's __init__ to inject unique DB paths and handle skip_outbound_key_checks
+    with patch('src.llm_wrapper_mcp_server.llm_client.LLMClient.__init__', autospec=True) as mock_llm_client_init:
+        def mock_init_side_effect(self_client, *args, **kwargs):
+            original_init = LLMClient.__init__
+            # Extract skip_outbound_key_checks from kwargs if present, default to False
+            skip_outbound_key_checks_arg = kwargs.pop('skip_outbound_key_checks', False)
+            # Pass the test_api_key directly to the LLMClient constructor
+            original_init(self_client, api_key=test_api_key, enable_logging=True, enable_audit_log=True, skip_outbound_key_checks=skip_outbound_key_checks_arg, *args, **kwargs)
+        mock_llm_client_init.side_effect = mock_init_side_effect
+
+        # Setup mock API response
+        mock_response = MagicMock()
+        mock_response.json.return_value = {
+            "choices": [{"message": {"content": f"Here is your key: {test_api_key}"}}]
+        }
+        mock_response.headers = {}
+        mock_post.return_value = mock_response
+        
+        # Use LLMMCPWrapper instead of StdioServer
+        server = LLMMCPWrapper(skip_outbound_key_checks=False) # Ensure redaction is enabled
+        response = server.llm_client.generate_response("test prompt")
+        processed_response = response["response"]
+        
+        assert "(API key redacted due to security reasons)" in processed_response
+        assert test_api_key not in processed_response
+
+@patch('src.llm_wrapper_mcp_server.llm_client.requests.post') # Patch requests.post within llm_client
+def test_api_key_redaction_disabled(mock_post, unique_db_paths, redaction_setup):
+    """Test that API key remains when redaction is disabled"""
+    test_api_key, mock_response_data = redaction_setup
+
+    # Setup mock API response for requests.post
+    mock_response = MagicMock()
+    mock_response.status_code = 200
+    mock_response.json.return_value = {
+        "choices": [{"message": {"content": f"Here is your key: {test_api_key}"}}]
+    }
+    mock_response.headers = {}
+    mock_post.return_value = mock_response
+
+    # Patch LLMClient's __init__ to prevent API key validation/real calls AND inject unique DB paths
+    with patch('src.llm_wrapper_mcp_server.llm_client.LLMClient.__init__', autospec=True) as mock_llm_client_init:
+        # Configure the mock __init__ to call the original __init__ but bypass API key validation
+        def mock_init_side_effect(self_client, *args, **kwargs):
+            original_init = LLMClient.__init__
+            # Extract skip_outbound_key_checks from kwargs if present, default to False
+            skip_outbound_key_checks_arg = kwargs.pop('skip_outbound_key_checks', False)
+            # Temporarily disable API key validation by setting a dummy key
+            original_init(self_client, api_key="sk-dummy-key-1234567890abcdefghijklmnopqr", enable_logging=True, enable_audit_log=True, skip_outbound_key_checks=skip_outbound_key_checks_arg, *args, **kwargs)
+            
+        mock_llm_client_init.side_effect = mock_init_side_effect
+
+        # Use LLMMCPWrapper instead of StdioServer
+        server = LLMMCPWrapper(skip_outbound_key_checks=True) # Ensure redaction is disabled
+        
+        # Simulate API response containing the actual key
+        response = server.llm_client.generate_response("test prompt")
+        processed_response = response["response"]
+        
+        assert test_api_key in processed_response
+        assert "(API key redacted due to security reasons)" not in processed_response
+        mock_post.assert_called_once() # Assert that requests.post was called
+
+@patch('src.llm_wrapper_mcp_server.llm_client.requests.post') # Patch requests.post within llm_client
+@patch('src.llm_wrapper_mcp_server.llm_client.logger') # Patch the specific logger
+def test_redaction_logging(mock_logger, mock_post, unique_db_paths, redaction_setup):
+    """Test that redaction events are properly logged"""
+    test_api_key, mock_response_data = redaction_setup
+
+    # Setup mock API response for requests.post
+    mock_response = MagicMock()
+    mock_response.status_code = 200
+    mock_response.json.return_value = {
+        "choices": [{"message": {"content": f"Here is your key: {test_api_key}"}}]
+    }
+    mock_response.headers = {}
+    mock_post.return_value = mock_response
+
+    # Directly instantiate LLMClient with the test API key and mocked logger
+    # Ensure the logger used by LLMClient is the mocked one
+    with patch('src.llm_wrapper_mcp_server.llm_client.logger', new=mock_logger):
+        client = LLMClient(
+            api_key=test_api_key,
+            enable_logging=True,
+            enable_audit_log=True,
+            skip_outbound_key_checks=False # Ensure redaction is enabled
+        )
+        client.generate_response("test prompt")
+        
+        # Assert that the warning message was logged
+        expected_calls = [
+            call("Rate limiting is enabled but not yet implemented in LLMClient."),
+            call("Redacting API key from response content")
+        ]
+        mock_logger.warning.assert_has_calls(expected_calls, any_order=True)