# tests/test_ask_online_question_server.py
import pytest
import json
<<<<<<< HEAD
import subprocess
import sys
import os
import time
from unittest.mock import patch, MagicMock
=======
import sys # For CLI tests
from unittest.mock import patch, MagicMock, call
>>>>>>> f1b766c6
from ask_online_question_mcp_server.ask_online_question_server import AskOnlineQuestionServer
# For CLI tests
from src.ask_online_question_mcp_server.__main__ import main as ask_online_main


# Path to LLMClient where it's imported in ask_online_question_server.py
ASKSERVER_LLMCLIENT_PATH = 'ask_online_question_mcp_server.ask_online_question_server.LLMClient'
# Path to AskOnlineQuestionServer where it's imported in its __main__.py
MAIN_ASKSERVER_PATH = "src.ask_online_question_mcp_server.__main__.AskOnlineQuestionServer"


@pytest.fixture
def ask_server_fixture(): # Renamed to make it clear it's a fixture
    with patch(ASKSERVER_LLMCLIENT_PATH) as MockLLMClient:
        mock_llm_client_instance = MockLLMClient.return_value
        mock_llm_client_instance.generate_response.return_value = {"response": "Mocked online question LLM response"}
        # mock_llm_client_instance.close = MagicMock() # Add if close is called by server logic directly

        server = AskOnlineQuestionServer(
            model="test_ask_model",
            system_prompt_path="dummy_prompt.txt",
            # Add new flags with default True for backward compatibility of existing tests
            enable_logging=True,
            enable_rate_limiting=True,
            enable_audit_log=True
        )
        server.llm_client = mock_llm_client_instance # Ensure the instance on server is the mock
        server.MockLLMClient_constructor = MockLLMClient # Attach constructor mock for inspection if needed
        yield server

def get_response_from_ask_mock(capsys):
    captured = capsys.readouterr()
    content = captured.out
    # Clear after reading by reading again (capsys behavior)
    # capsys.readouterr()

    # Process each line, as there might be multiple JSON objects (e.g. initial + actual)
    # Return the last valid JSON object found.
    last_json_response = None
    for line in content.strip().splitlines():
        if line.strip():
            try:
                last_json_response = json.loads(line)
            except json.JSONDecodeError:
                continue
<<<<<<< HEAD
    return None

@pytest.fixture
def run_server_process():
    """Fixture to run the MCP server as a subprocess and yield its process object and stderr buffer."""
    # Ensure LLM_ACCOUNTING_DB_URL is not set to trigger warnings if alembic.ini is missing
    env = os.environ.copy()
    if "LLM_ACCOUNTING_DB_URL" in env:
        del env["LLM_ACCOUNTING_DB_URL"]

    # Start the server as a subprocess
    process = subprocess.Popen(
        [sys.executable, "-m", "src.ask_online_question_mcp_server", "--model", "test-model"],
        stdin=subprocess.PIPE,
        stdout=subprocess.PIPE,
        stderr=subprocess.PIPE,
        text=True,  # Use text mode for universal newlines and string I/O
        bufsize=1,  # Line-buffered
        env=env
    )
    
    stderr_buffer = []
    yield process, stderr_buffer
    
    # Clean up: terminate the process and read any remaining output
    process.terminate()
    try:
        process.wait(timeout=1)
        if process.stderr:
            stderr_buffer.append(process.stderr.read())
    except subprocess.TimeoutExpired:
        process.kill()
        if process.stderr:
            stderr_buffer.append(process.stderr.read())
    
    if process.stdout:
        process.stdout.close()
    if process.stderr:
        process.stderr.close()


def test_server_initial_output_no_warnings(run_server_process):
    """
    Test that the server produces no unexpected output (like warnings) before the initial JSON handshake.
    """
    process, stderr_buffer = run_server_process
    
    # Read lines from stdout until the first JSON object is found
    pre_json_stdout = []
    json_found = False
    start_time = time.time()
    timeout = 10  # seconds

    while time.time() - start_time < timeout:
        line = process.stdout.readline()
        if not line:
            # If no line is read, and process is still alive, wait a bit
            if process.poll() is None:
                time.sleep(0.1)
                continue
            else:
                # Process exited, no more output
                break
        
        stripped_line = line.strip()
        if stripped_line:
            try:
                # Attempt to parse as JSON
                json_data = json.loads(stripped_line)
                # If successful, this is the handshake. Stop reading pre-JSON output.
                json_found = True
                break
            except json.JSONDecodeError:
                # Not JSON, so it's unexpected output
                pre_json_stdout.append(stripped_line)
        
    assert json_found, "Server did not produce initial JSON handshake within timeout."
    
    # Assert that all collected pre-JSON output lines are empty or expected
    # Assert that all collected pre-JSON output lines are empty or expected
    print(f"\n--- Debugging Output ---")
    print(f"Pre-JSON stdout: {pre_json_stdout}")
    
    # Check stderr for any errors/warnings after the process has terminated (handled by fixture cleanup)
    final_stderr_output = "".join(stderr_buffer).strip()
    print(f"Final stderr: {final_stderr_output}")
    print(f"--- End Debugging Output ---")

    assert not pre_json_stdout, f"Unexpected output on stdout before JSON handshake: {pre_json_stdout}"
    assert not final_stderr_output, f"Unexpected output on stderr: {final_stderr_output}"

def test_ask_server_initialize(ask_server, capsys):
    # The server sends an initial capabilities response during initialization
    # so we need to clear that before making our test request
    get_response_from_ask_mock(capsys)

=======
    return last_json_response

# --- Programmatic Control Tests ---

@patch(ASKSERVER_LLMCLIENT_PATH)
def test_askserver_programmatic_defaults(MockLLMClient_constructor, capsys):
    AskOnlineQuestionServer(model="test_model", system_prompt_path="dummy.txt") # Defaults for enable_*
    args, kwargs = MockLLMClient_constructor.call_args
    assert kwargs.get('enable_logging') is True
    assert kwargs.get('enable_audit_log') is True
    assert kwargs.get('enable_rate_limiting') is True

@patch(ASKSERVER_LLMCLIENT_PATH)
def test_askserver_programmatic_disable_logging(MockLLMClient_constructor, capsys):
    AskOnlineQuestionServer(model="test_model", system_prompt_path="dummy.txt", enable_logging=False)
    args, kwargs = MockLLMClient_constructor.call_args
    assert kwargs.get('enable_logging') is False
    assert kwargs.get('enable_audit_log') is True
    assert kwargs.get('enable_rate_limiting') is True

@patch(ASKSERVER_LLMCLIENT_PATH)
def test_askserver_programmatic_disable_audit_log(MockLLMClient_constructor, capsys):
    AskOnlineQuestionServer(model="test_model", system_prompt_path="dummy.txt", enable_audit_log=False)
    args, kwargs = MockLLMClient_constructor.call_args
    assert kwargs.get('enable_logging') is True
    assert kwargs.get('enable_audit_log') is False
    assert kwargs.get('enable_rate_limiting') is True

@patch(ASKSERVER_LLMCLIENT_PATH)
def test_askserver_programmatic_disable_rate_limiting(MockLLMClient_constructor, capsys):
    AskOnlineQuestionServer(model="test_model", system_prompt_path="dummy.txt", enable_rate_limiting=False)
    args, kwargs = MockLLMClient_constructor.call_args
    assert kwargs.get('enable_logging') is True
    assert kwargs.get('enable_audit_log') is True
    assert kwargs.get('enable_rate_limiting') is False

@patch(ASKSERVER_LLMCLIENT_PATH)
def test_askserver_programmatic_all_disabled(MockLLMClient_constructor, capsys):
    AskOnlineQuestionServer(
        model="test_model", system_prompt_path="dummy.txt",
        enable_logging=False, enable_audit_log=False, enable_rate_limiting=False
    )
    args, kwargs = MockLLMClient_constructor.call_args
    assert kwargs.get('enable_logging') is False
    assert kwargs.get('enable_audit_log') is False
    assert kwargs.get('enable_rate_limiting') is False

# --- CLI Control Tests ---

@patch(MAIN_ASKSERVER_PATH) # Mock AskOnlineQuestionServer in __main__
def test_ask_cli_defaults(MockedAskServerInMain, monkeypatch, capsys):
    # Mandatory args for ask_online_main
    monkeypatch.setattr(sys, 'argv', ['__main__.py', '--model', 'cli/test'])
    MockedAskServerInMain.return_value.run = MagicMock() # Prevent actual run

    ask_online_main()

    args, kwargs = MockedAskServerInMain.call_args
    assert kwargs.get('model') == 'cli/test'
    assert kwargs.get('enable_logging') is True
    assert kwargs.get('enable_audit_log') is True
    assert kwargs.get('enable_rate_limiting') is True

@patch(MAIN_ASKSERVER_PATH)
def test_ask_cli_disable_logging(MockedAskServerInMain, monkeypatch, capsys):
    monkeypatch.setattr(sys, 'argv', ['__main__.py', '--model', 'cli/test', '--disable-logging'])
    MockedAskServerInMain.return_value.run = MagicMock()
    ask_online_main()
    args, kwargs = MockedAskServerInMain.call_args
    assert kwargs.get('enable_logging') is False
    assert kwargs.get('enable_audit_log') is True
    assert kwargs.get('enable_rate_limiting') is True

@patch(MAIN_ASKSERVER_PATH)
def test_ask_cli_disable_audit_log(MockedAskServerInMain, monkeypatch, capsys):
    monkeypatch.setattr(sys, 'argv', ['__main__.py', '--model', 'cli/test', '--disable-audit-log'])
    MockedAskServerInMain.return_value.run = MagicMock()
    ask_online_main()
    args, kwargs = MockedAskServerInMain.call_args
    assert kwargs.get('enable_logging') is True
    assert kwargs.get('enable_audit_log') is False
    assert kwargs.get('enable_rate_limiting') is True

@patch(MAIN_ASKSERVER_PATH)
def test_ask_cli_disable_rate_limiting(MockedAskServerInMain, monkeypatch, capsys):
    monkeypatch.setattr(sys, 'argv', ['__main__.py', '--model', 'cli/test', '--disable-rate-limiting'])
    MockedAskServerInMain.return_value.run = MagicMock()
    ask_online_main()
    args, kwargs = MockedAskServerInMain.call_args
    assert kwargs.get('enable_logging') is True
    assert kwargs.get('enable_audit_log') is True
    assert kwargs.get('enable_rate_limiting') is False

@patch(MAIN_ASKSERVER_PATH)
def test_ask_cli_all_disabled(MockedAskServerInMain, monkeypatch, capsys):
    monkeypatch.setattr(sys, 'argv', [
        '__main__.py', '--model', 'cli/test',
        '--disable-logging',
        '--disable-audit-log',
        '--disable-rate-limiting'
    ])
    MockedAskServerInMain.return_value.run = MagicMock()
    ask_online_main()
    args, kwargs = MockedAskServerInMain.call_args
    assert kwargs.get('enable_logging') is False
    assert kwargs.get('enable_audit_log') is False
    assert kwargs.get('enable_rate_limiting') is False


# --- Existing Tests (adapted to use ask_server_fixture and clearer capsys handling) ---

def test_ask_server_initialize(ask_server_fixture, capsys):
    get_response_from_ask_mock(capsys) # Clear initial server ready notification if any (depends on run)
>>>>>>> f1b766c6
    request = {"jsonrpc": "2.0", "id": 1, "method": "initialize", "params": {}}
    ask_server_fixture.handle_request(request)
    response = get_response_from_ask_mock(capsys)
    assert response is not None
    assert response["id"] == 1
    assert response["result"]["serverInfo"]["name"] == "Ask Online Question"

def test_ask_server_tools_list(ask_server_fixture, capsys):
    get_response_from_ask_mock(capsys)
    request = {"jsonrpc": "2.0", "id": 2, "method": "tools/list", "params": {}}
    ask_server_fixture.handle_request(request)
    response = get_response_from_ask_mock(capsys)
    assert response is not None
    assert "ask_online_question" in response["result"]["tools"]

def test_ask_server_tool_call_success(ask_server_fixture, capsys):
    get_response_from_ask_mock(capsys)
    request = {
        "jsonrpc": "2.0", "id": 3, "method": "tools/call",
        "params": {"name": "ask_online_question", "arguments": {"prompt": "What is pytest?"}}
    }
    ask_server_fixture.handle_request(request)
    response = get_response_from_ask_mock(capsys)
    assert response is not None
    assert response["result"]["content"][0]["text"] == "Mocked online question LLM response"
    assert response["result"]["isError"] is False
    ask_server_fixture.llm_client.generate_response.assert_called_once_with(prompt="What is pytest?")

def test_ask_server_tool_call_missing_prompt(ask_server_fixture, capsys):
    get_response_from_ask_mock(capsys)
    request = {
        "jsonrpc": "2.0", "id": 4, "method": "tools/call",
        "params": {"name": "ask_online_question", "arguments": {}}
    }
    ask_server_fixture.handle_request(request)
    response = get_response_from_ask_mock(capsys)
    assert response is not None
    assert response["error"]["message"] == "Invalid params"
    assert "Missing required 'prompt' argument" in response["error"]["data"]

def test_ask_server_unknown_tool(ask_server_fixture, capsys):
    get_response_from_ask_mock(capsys)
    request = {
        "jsonrpc": "2.0", "id": 5, "method": "tools/call",
        "params": {"name": "unknown_tool", "arguments": {"prompt": "test"}}
    }
    ask_server_fixture.handle_request(request)
    response = get_response_from_ask_mock(capsys)
    assert response is not None
    assert response["error"]["message"] == "Method not found"
    assert "Tool 'unknown_tool' not found" in response["error"]["data"]

@patch('ask_online_question_mcp_server.ask_online_question_server.sys.stdin')
def test_ask_server_run_loop_and_client_close(mock_stdin, ask_server_fixture, capsys):
    # Server sends initial ready on run, then we send one request, then EOF.
    mock_stdin.readline.side_effect = [
        json.dumps({"jsonrpc": "2.0", "id": 100, "method": "initialize", "params": {}}) + '\n',
        ""  # EOF
    ]
    # Mock the close method on the llm_client *instance* from the fixture
    ask_server_fixture.llm_client.close = MagicMock()

    ask_server_fixture.run() # Call run on the instance from the fixture

    # Verify close was called.
    # The llm_client instance on ask_server_fixture is the one we want to check.
    ask_server_fixture.llm_client.close.assert_called_once()

    # Clear the initial server ready message and the response to initialize
    get_response_from_ask_mock(capsys)
    get_response_from_ask_mock(capsys)

    # Final check that no other output is present
    final_output = capsys.readouterr().out
    assert not final_output.strip(), f"Expected no more output, but got: {final_output}"<|MERGE_RESOLUTION|>--- conflicted
+++ resolved
@@ -1,16 +1,11 @@
 # tests/test_ask_online_question_server.py
 import pytest
 import json
-<<<<<<< HEAD
 import subprocess
 import sys
 import os
 import time
-from unittest.mock import patch, MagicMock
-=======
-import sys # For CLI tests
 from unittest.mock import patch, MagicMock, call
->>>>>>> f1b766c6
 from ask_online_question_mcp_server.ask_online_question_server import AskOnlineQuestionServer
 # For CLI tests
 from src.ask_online_question_mcp_server.__main__ import main as ask_online_main
@@ -38,8 +33,7 @@
             enable_audit_log=True
         )
         server.llm_client = mock_llm_client_instance # Ensure the instance on server is the mock
-        server.MockLLMClient_constructor = MockLLMClient # Attach constructor mock for inspection if needed
-        yield server
+        yield server, MockLLMClient # Yield MockLLMClient for inspection if needed
 
 def get_response_from_ask_mock(capsys):
     captured = capsys.readouterr()
@@ -56,8 +50,7 @@
                 last_json_response = json.loads(line)
             except json.JSONDecodeError:
                 continue
-<<<<<<< HEAD
-    return None
+    return last_json_response
 
 @pytest.fixture
 def run_server_process():
@@ -148,14 +141,6 @@
     assert not pre_json_stdout, f"Unexpected output on stdout before JSON handshake: {pre_json_stdout}"
     assert not final_stderr_output, f"Unexpected output on stderr: {final_stderr_output}"
 
-def test_ask_server_initialize(ask_server, capsys):
-    # The server sends an initial capabilities response during initialization
-    # so we need to clear that before making our test request
-    get_response_from_ask_mock(capsys)
-
-=======
-    return last_json_response
-
 # --- Programmatic Control Tests ---
 
 @patch(ASKSERVER_LLMCLIENT_PATH)
@@ -267,7 +252,6 @@
 
 def test_ask_server_initialize(ask_server_fixture, capsys):
     get_response_from_ask_mock(capsys) # Clear initial server ready notification if any (depends on run)
->>>>>>> f1b766c6
     request = {"jsonrpc": "2.0", "id": 1, "method": "initialize", "params": {}}
     ask_server_fixture.handle_request(request)
     response = get_response_from_ask_mock(capsys)
